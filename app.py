--- conflicted
+++ resolved
@@ -86,8 +86,4 @@
 
 # This allows you to run the app directly with `python app.py`
 if __name__ == '__main__':
-<<<<<<< HEAD
-    app = create_app()
-=======
-    app.run(debug=True)
->>>>>>> 694131f2
+    app.run(debug=True)